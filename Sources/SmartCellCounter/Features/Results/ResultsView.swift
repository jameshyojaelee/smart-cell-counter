--- conflicted
+++ resolved
@@ -338,11 +338,7 @@
     private func performExport(kind _: ExportKind, payload: ExportPayload) async throws -> URL {
         switch payload {
         case let .summary(summary):
-<<<<<<< HEAD
             return try await Task.detached(priority: .userInitiated) {
-=======
-            try await Task.detached(priority: .userInitiated) {
->>>>>>> faa8af94
                 let exporter = CSVExporter()
                 return try exporter.exportSummary(sampleId: summary.sampleId,
                                                   timestamp: summary.timestamp,
@@ -356,11 +352,7 @@
                                                   filename: summary.filename)
             }.value
         case let .detections(detections):
-<<<<<<< HEAD
             return try await Task.detached(priority: .userInitiated) {
-=======
-            try await Task.detached(priority: .userInitiated) {
->>>>>>> faa8af94
                 let exporter = CSVExporter()
                 return try exporter.exportDetections(sampleId: detections.sampleId,
                                                      labeled: detections.labeled,
@@ -368,11 +360,7 @@
                                                      filename: detections.filename)
             }.value
         case let .pdf(report):
-<<<<<<< HEAD
             return try await MainActor.run {
-=======
-            try await MainActor.run {
->>>>>>> faa8af94
                 let exporter = PDFExporter()
                 return try exporter.exportReport(header: report.header,
                                                  metadata: report.metadata,
@@ -544,43 +532,25 @@
 
         var metadata: ExportMetadata {
             switch self {
-<<<<<<< HEAD
             case let .summary(payload): return payload.metadata
             case let .detections(payload): return payload.metadata
             case let .pdf(payload): return payload.metadata
-=======
-            case let .summary(payload): payload.metadata
-            case let .detections(payload): payload.metadata
-            case let .pdf(payload): payload.metadata
->>>>>>> faa8af94
             }
         }
 
         var timestamp: Date {
             switch self {
-<<<<<<< HEAD
             case let .summary(payload): return payload.timestamp
             case let .detections(payload): return payload.timestamp
             case let .pdf(payload): return payload.timestamp
-=======
-            case let .summary(payload): payload.timestamp
-            case let .detections(payload): payload.timestamp
-            case let .pdf(payload): payload.timestamp
->>>>>>> faa8af94
             }
         }
 
         var sampleId: String {
             switch self {
-<<<<<<< HEAD
             case let .summary(payload): return payload.sampleId
             case let .detections(payload): return payload.sampleId
             case let .pdf(payload): return payload.reportId
-=======
-            case let .summary(payload): payload.sampleId
-            case let .detections(payload): payload.sampleId
-            case let .pdf(payload): payload.reportId
->>>>>>> faa8af94
             }
         }
     }
