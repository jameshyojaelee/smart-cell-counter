--- conflicted
+++ resolved
@@ -160,13 +160,8 @@
         status = L10n.Capture.Status.focusing
         DispatchQueue.main.asyncAfter(deadline: .now() + 1.0) { [weak self] in
             guard let self else { return }
-<<<<<<< HEAD
             if self.ready, !self.permissionDenied {
                 self.status = L10n.Capture.Status.ready
-=======
-            if ready, !permissionDenied {
-                status = L10n.Capture.Status.ready
->>>>>>> faa8af94
             }
         }
     }
@@ -223,17 +218,10 @@
                 case .capturing:
                     status = L10n.Capture.Status.capturing
                 case .saving:
-<<<<<<< HEAD
                     self.status = L10n.Capture.Status.saving
                 case let .error(error):
                     self.ready = false
                     self.status = error.errorDescription ?? L10n.Capture.Status.genericError
-=======
-                    status = L10n.Capture.Status.saving
-                case let .error(error):
-                    ready = false
-                    status = error.errorDescription ?? L10n.Capture.Status.genericError
->>>>>>> faa8af94
                     if case .permissionDenied = error {
                         permissionDenied = true
                         previewEnabled = false
